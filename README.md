
<img src="https://raw.githubusercontent.com/modflowpy/flopy/master/examples/images/flopy3.png" alt="flopy3" style="width:50;height:20">

<<<<<<< HEAD
### Version 3.5.0.dev0 (preliminary)
=======
### Version 3.4.3
>>>>>>> 45cb0fa7
[![flopy continuous integration](https://github.com/modflowpy/flopy/actions/workflows/commit.yml/badge.svg?branch=develop)](https://github.com/modflowpy/flopy/actions/workflows/commit.yml)
[![Read the Docs](https://github.com/modflowpy/flopy/actions/workflows/rtd.yml/badge.svg?branch=develop)](https://github.com/modflowpy/flopy/actions/workflows/rtd.yml)

[![codecov](https://codecov.io/gh/modflowpy/flopy/branch/develop/graph/badge.svg)](https://codecov.io/gh/modflowpy/flopy)
[![Codacy Badge](https://app.codacy.com/project/badge/Grade/3f44f457aa474a8f83ad60c1842f7be2)](https://www.codacy.com/gh/modflowpy/flopy/dashboard?utm_source=github.com&amp;utm_medium=referral&amp;utm_content=modflowpy/flopy&amp;utm_campaign=Badge_Grade)
[![Documentation Status](https://readthedocs.org/projects/flopy/badge/?version=latest)](https://flopy.readthedocs.io/en/latest/?badge=latest)

[![Anaconda Version](https://anaconda.org/conda-forge/flopy/badges/version.svg)](https://anaconda.org/conda-forge/flopy)
[![Anaconda Updated](https://anaconda.org/conda-forge/flopy/badges/latest_release_date.svg)](https://anaconda.org/conda-forge/flopy)
[![Anaconda Platforms](https://anaconda.org/conda-forge/flopy/badges/platforms.svg)](https://anaconda.org/conda-forge/flopy)

[![PyPI Version](https://img.shields.io/pypi/v/flopy.png)](https://pypi.python.org/pypi/flopy)
[![PyPI Status](https://img.shields.io/pypi/status/flopy.png)](https://pypi.python.org/pypi/flopy)
[![PyPI Versions](https://img.shields.io/pypi/pyversions/flopy.png)](https://pypi.python.org/pypi/flopy)

Introduction
-----------------------------------------------

FloPy includes support for [MODFLOW 6](docs/mf6.md), MODFLOW-2005, MODFLOW-NWT, MODFLOW-USG, and MODFLOW-2000. Other supported MODFLOW-based models include MODPATH (version 6 and 7), MT3DMS, MT3D-USGS, and SEAWAT.

For general modeling issues, please consult a modeling forum, such as the [MODFLOW Users Group](https://groups.google.com/forum/#!forum/modflow).  Other MODFLOW resources are listed in the [MODFLOW Resources](https://github.com/modflowpy/flopy#modflow-resources) section.

Documentation
-----------------------------------------------
* [Latest release](https://flopy.readthedocs.io)
* [Current release candidate](https://flopy.readthedocs.io/en/latest/)

Installation
-----------------------------------------------

FloPy requires **Python** 3.8 (or higher), **NumPy** 1.15.0 (or higher), and **matplotlib** 1.4.0 (or higher).  Dependencies for optional FloPy methods are summarized [here](.docs/optional_dependencies.md).

To install FloPy type:

    conda install -c conda-forge flopy

or

    pip install flopy


The release candidate version can also be installed from the git repository using the instructions provided [below](#relcand).

After FloPy is installed, MODFLOW and related programs can be installed using the command:

    get-modflow :flopy

See [documentation](.docs/md/get_modflow.md) for more information.


Getting Started
-----------------------------------------------

### MODFLOW 6 Quick Start

```python
import flopy
ws = './mymodel'
name = 'mymodel'
sim = flopy.mf6.MFSimulation(sim_name=name, sim_ws=ws, exe_name='mf6')
tdis = flopy.mf6.ModflowTdis(sim)
ims = flopy.mf6.ModflowIms(sim)
gwf = flopy.mf6.ModflowGwf(sim, modelname=name, save_flows=True)
dis = flopy.mf6.ModflowGwfdis(gwf, nrow=10, ncol=10)
ic = flopy.mf6.ModflowGwfic(gwf)
npf = flopy.mf6.ModflowGwfnpf(gwf, save_specific_discharge=True)
chd = flopy.mf6.ModflowGwfchd(gwf, stress_period_data=[[(0, 0, 0), 1.],
                                                       [(0, 9, 9), 0.]])
budget_file = name + '.bud'
head_file = name + '.hds'
oc = flopy.mf6.ModflowGwfoc(gwf,
                            budget_filerecord=budget_file,
                            head_filerecord=head_file,
                            saverecord=[('HEAD', 'ALL'), ('BUDGET', 'ALL')])
sim.write_simulation()
sim.run_simulation()

head = gwf.output.head().get_data()
bud = gwf.output.budget()

spdis = bud.get_data(text='DATA-SPDIS')[0]
qx, qy, qz = flopy.utils.postprocessing.get_specific_discharge(spdis, gwf)
pmv = flopy.plot.PlotMapView(gwf)
pmv.plot_array(head)
pmv.plot_grid(colors='white')
pmv.contour_array(head, levels=[.2, .4, .6, .8], linewidths=3.)
pmv.plot_vector(qx, qy, normalize=True, color="white")
```
<img src="examples/images/quickstart.png" alt="plot" style="width:30;height:30">


Additional FloPy Resources
------------------------------------------------

- [FloPy tutorials](https://flopy.readthedocs.io/en/stable/tutorials.html) and scripts demonstrating the use of FloPy to run and post-process MODFLOW-based models.

- [FloPy example notebooks](https://flopy.readthedocs.io/en/stable/notebooks.html) demonstrating the use of FloPy pre- and post-processing capabilities with a variety of MODFLOW-based models.

- [MODFLOW 6 example problems](https://modflow6-examples.readthedocs.io/en/latest/) demonstrating FloPy use to create, run, and post-process MODFLOW 6 models.

- A list of supported packages in FloPy is available in [docs/supported_packages.md](docs/supported_packages.md) on the github repo.

- A table of the supported and proposed model checks implemented in  FloPy is available in [docs/model_checks.md](docs/model_checks.md) on the github repo.

- A summary of changes in each FloPy version is available in [docs/version_changes.md](docs/version_changes.md) on the github repo.

Questions
------------------------------------------------
FloPy usage has been growing rapidly, and as the number of users has increased, so has the number of questions about how to use FloPy.  We ask our users to carefully consider the nature of their problem and seek help in the appropriate manner.

Do not open issues for general support questions.  We want to keep GitHub issues for bug reports and feature requests. General support questions are better answered in the [Discussions](https://github.com/modflowpy/flopy/discussions) on the FloPy GitHub repository. [Stack Overflow](https://stackoverflow.com/questions/tagged/flopy) and the [MODFLOW google group](https://groups.google.com/forum/#!forum/modflow) are other options but currently neither of these are as active as Discussions on the FloPy GitHub repository. If using Stack Overflow, questions should be tagged with tag `flopy`.

To save your and our time, **we will systematically close all issues that are requests for general support and redirect people to Stack Overflow or the MODFLOW google group**.


Contributing
------------------------------------------------

Bug reports, code contributions, or improvements to the documentation are welcome from the community. See the [developer docs](DEVELOPER.md) to begin. Please also read up on our guidelines for [contributing](CONTRIBUTING.md) and check out our issues in the [hotlist: community-help](https://github.com/modflowpy/flopy/labels/hotlist%3A%20community%20help).


<a name="relcand"></a>Installing the latest FloPy release candidate
------------------------------------------------

To install the latest release candidate type:

    pip install https://github.com/modflowpy/flopy/zipball/develop


How to Cite
-----------------------------------------------

##### ***Citations for FloPy:***

[Hughes, J.D., Langevin, C.D., Paulinski, S.R., Larsen, J.D. and Brakenhoff, D. (2023), FloPy Workflows for Creating Structured and Unstructured MODFLOW Models. Groundwater. https://doi.org/10.1111/gwat.13327](https://doi.org/10.1111/gwat.13327)

[Bakker, Mark, Post, Vincent, Langevin, C. D., Hughes, J. D., White, J. T., Starn, J. J. and Fienen, M. N., 2016, Scripting MODFLOW Model Development Using Python and FloPy: Groundwater, v. 54, p. 733–739, doi:10.1111/gwat.12413.](https://doi.org/10.1111/gwat.12413)

##### ***Software/Code citation for FloPy:***

<<<<<<< HEAD
[Bakker, Mark, Post, Vincent, Hughes, J. D., Langevin, C. D., White, J. T., Leaf, A. T., Paulinski, S. R., Bellino, J. C., Morway, E. D., Toews, M. W., Larsen, J. D., Fienen, M. N., Starn, J. J., Brakenhoff, D. A., and Bonelli, W. P., 2023, FloPy v3.5.0.dev0 (preliminary): U.S. Geological Survey Software Release, 13 July 2023, https://doi.org/10.5066/F7BK19FH](https://doi.org/10.5066/F7BK19FH)
=======
[Bakker, Mark, Post, Vincent, Hughes, J. D., Langevin, C. D., White, J. T., Leaf, A. T., Paulinski, S. R., Bellino, J. C., Morway, E. D., Toews, M. W., Larsen, J. D., Fienen, M. N., Starn, J. J., Brakenhoff, D. A., and Bonelli, W. P., 2023, FloPy v3.4.3: U.S. Geological Survey Software Release, 30 September 2023, https://doi.org/10.5066/F7BK19FH](https://doi.org/10.5066/F7BK19FH)
>>>>>>> 45cb0fa7


Additional FloPy Related Publications
-----------------------------------------------

[Leaf A.T, and Fienen M. N., 2022, Flopy&mdash;The Python Interface for MODFLOW: Groundwater, v. 60, no. 6, p. 710-712. doi:10.1111/gwat.13259.](https://doi.org/10.1111/gwat.13259)

[Leaf, A.T. and M.N. Fienen, 2022, Modflow-setup&mdash;Robust automation of groundwater model construction: Frontiers in Earth Science, v. 10, 903965, doi:10.3389/feart.2022.903965.](https://doi.org/10.3389/feart.2022.903965)

[Leaf, A.T., Fienen, M.N. and Reeves, H.W., 2021, SFRmaker and Linesink-Maker&mdash;Rapid Construction of Streamflow Routing Networks from Hydrography Data: Groundwater, v. 59, no. 5, p. 761-771. doi:10.1111/gwat.13095.](https://doi.org/10.1111/gwat.13095)


MODFLOW Resources
-----------------------------------------------

+ [MODFLOW and Related Programs](https://water.usgs.gov/ogw/modflow/)
+ [Online guide for MODFLOW-2000](https://water.usgs.gov/nrp/gwsoftware/modflow2000/Guide/)
+ [Online guide for MODFLOW-2005](https://water.usgs.gov/ogw/modflow/MODFLOW-2005-Guide/)
+ [Online guide for MODFLOW-NWT](https://water.usgs.gov/ogw/modflow-nwt/MODFLOW-NWT-Guide/)


Disclaimer
----------

This software is preliminary or provisional and is subject to revision. It is 
being provided to meet the need for timely best science. This software is 
provided "as is" and "as-available", and makes no representations or warranties 
of any kind concerning the software, whether express, implied, statutory, or 
other. This includes, without limitation, warranties of title, 
merchantability, fitness for a particular purpose, non-infringement, absence 
of latent or other defects, accuracy, or the presence or absence of errors, 
whether or not known or discoverable.
<|MERGE_RESOLUTION|>--- conflicted
+++ resolved
@@ -1,11 +1,7 @@
 
 <img src="https://raw.githubusercontent.com/modflowpy/flopy/master/examples/images/flopy3.png" alt="flopy3" style="width:50;height:20">
 
-<<<<<<< HEAD
 ### Version 3.5.0.dev0 (preliminary)
-=======
-### Version 3.4.3
->>>>>>> 45cb0fa7
 [![flopy continuous integration](https://github.com/modflowpy/flopy/actions/workflows/commit.yml/badge.svg?branch=develop)](https://github.com/modflowpy/flopy/actions/workflows/commit.yml)
 [![Read the Docs](https://github.com/modflowpy/flopy/actions/workflows/rtd.yml/badge.svg?branch=develop)](https://github.com/modflowpy/flopy/actions/workflows/rtd.yml)
 
@@ -146,11 +142,7 @@
 
 ##### ***Software/Code citation for FloPy:***
 
-<<<<<<< HEAD
-[Bakker, Mark, Post, Vincent, Hughes, J. D., Langevin, C. D., White, J. T., Leaf, A. T., Paulinski, S. R., Bellino, J. C., Morway, E. D., Toews, M. W., Larsen, J. D., Fienen, M. N., Starn, J. J., Brakenhoff, D. A., and Bonelli, W. P., 2023, FloPy v3.5.0.dev0 (preliminary): U.S. Geological Survey Software Release, 13 July 2023, https://doi.org/10.5066/F7BK19FH](https://doi.org/10.5066/F7BK19FH)
-=======
-[Bakker, Mark, Post, Vincent, Hughes, J. D., Langevin, C. D., White, J. T., Leaf, A. T., Paulinski, S. R., Bellino, J. C., Morway, E. D., Toews, M. W., Larsen, J. D., Fienen, M. N., Starn, J. J., Brakenhoff, D. A., and Bonelli, W. P., 2023, FloPy v3.4.3: U.S. Geological Survey Software Release, 30 September 2023, https://doi.org/10.5066/F7BK19FH](https://doi.org/10.5066/F7BK19FH)
->>>>>>> 45cb0fa7
+[Bakker, Mark, Post, Vincent, Hughes, J. D., Langevin, C. D., White, J. T., Leaf, A. T., Paulinski, S. R., Bellino, J. C., Morway, E. D., Toews, M. W., Larsen, J. D., Fienen, M. N., Starn, J. J., Brakenhoff, D. A., and Bonelli, W. P., 2023, FloPy v3.5.0.dev0 (preliminary): U.S. Geological Survey Software Release, 30 September 2023, https://doi.org/10.5066/F7BK19FH](https://doi.org/10.5066/F7BK19FH)
 
 
 Additional FloPy Related Publications
