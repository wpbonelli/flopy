Instructions for making a FloPy release
-----------------------------------------------

## Make a release branch from develop

1.  Make a release branch from develop (*e.g.* `release3.2.10`)
    
2.  If the flopy release coincides with a new MODFLOW 6 release
    
    1.  Update `usgsprograms.txt` in the [GitHub pymake repository](https://github.com/modflowpy/pymake) with the path to the new MODFLOW 6 release. Also update all other targets in `usgsprograms.txt` with the path to new releases.
    
    2.  Recompile all of the executables release on the [GitHub executables repository](https://github.com/MODFLOW-USGS/executables) using the `buildall.py` pymake script and Intel compilers for all operating systems.
    
    3.  Update the README.md on the [GitHub executables repository](https://github.com/MODFLOW-USGS/executables) with the information in the `code.md` file created by the `buildall.py` pymake script. 
    
    4.  Make a new release on the [GitHub executables repository](https://github.com/MODFLOW-USGS/executables) and add all of the operating system specific zip files containing the compiled executables (`linux.zip`, `mac.zip`, `win64.zip`, `win32.zip`). Publish the new release.
    
    5.  Update MODFLOW 6 dfn files in the repository and MODFLOW 6 package classes by running:

        ```
        python -c 'import flopy; flopy.mf6.utils.generate_classes(branch="master", backup=False)'
        ```
    5.  Run `black` on the updated MODFLOW 6 package classes by running the following from the root directory:

        ```
        black -l 79 flopy/mf6
        ```

<<<<<<< HEAD
    ```
    python -c 'import flopy; flopy.mf6.utils.generate_classes(branch="master", backup=False)'
    ```
3.  Run `black` on the updated MODFLOW 6 package classes by running the following from the root directory:

    ```
    black -l 79 flopy/mf6
    ```

=======
>>>>>>> 1342aa36


## Update the release version number

1.  Increment `major`, `minor`, and/or `micro` numbers in `flopy/version.py`, as appropriate.


## Update the Software/Code citation for FloPy

1. Update the `author_dict` in `flopy/version.py` for the Software/Code citation for FloPy, if required.


## Build USGS release notes

1.  Manually run `make-release.py` in the `release/` directory to update version information using:

    ```
    python make-release.py
    ```

2.  Manually run `update-version_changes.py` in the `release/` directory to update version changes information using:

    ```
    python update-version_changes.py
    ```


## Update the example notebooks

Use `run_notebooks.py` in the `release` directory to rerun all of the notebooks in:

1.  `examples\Notebooks` directory.
2.  `examples\Notebooks\groundwater_paper` directory.
2.  `examples\Notebooks\FAQ` directory.


## Commit the release branch

1.  Commit the changes to the release (*e.g.* `release3.2.10`) branch.
2.  Push the commit to the [upstream GitHub repository](https://github.com/modflowpy/flopy).
3.  Wait until the commit successfully runs on [GitHub Actions](https://github.com/modflowpy/flopy/actions).


## Update master branch

1.  Change to the `master` branch in SourceTree.
2.  Merge the release branch (*e.g.* `release3.2.10`) branch into the `master` branch.
3.  Commit changes to `master` branch and push the commit to GitHub.


## Finalizing the release

1.  Tag the commit with the `__version__` number using SourceTree (don't forget to commit the tag).
2.  Push the commit and tag to the GitHub website.
3.  Make release on [GitHub website](https://github.com/modflowpy/flopy/releases). Add version changes for [current release](https://github.com/modflowpy/flopy/blob/develop/docs/version_changes.md) from to release text. Publish release.


## Update flopy-feedstock for conda install

1.  Download the `*.tar.gz` file for the current release from the [GitHub website](https://github.com/modflowpy/flopy/releases).

2.  Calculate the sha256 checksum for the `*.tar.gz` using:

    ```
    openssl sha256 flopy-version.tar.gz
    ```

    from a terminal.

3.  Pull upstream [flopy-feedstock](https://github.com/conda-forge/flopy-feedstock) into local copy of the [flopy-feedstock fork](https://github.com/jdhughes-usgs/flopy-feedstock) repo:

    ```
    cd /Users/jdhughes/Documents/Development/flopy-feedstock_git
    git fetch upstream
    git checkout master
    git reset --hard upstream/master
    git push origin master --force
    ```

4.  Rerender the repo using `conda-smithy` (make sure `conda-smithy` is installed using conda):

    ```
    conda smithy rerender
    ```

4.  Update the version number in `{% set version = "3.2.7" %}` and sha256 in the [flopy-feedstock fork meta.yaml](https://github.com/jdhughes-usgs/flopy-feedstock/blob/master/recipe/meta.yaml) file.

5.  Commit changes and push to [flopy-feedstock fork](https://github.com/jdhughes-usgs/flopy-feedstock).

6.  Make pull request to [flopy-feedstock](https://github.com/conda-forge/flopy-feedstock)


## Update PyPi

1.  Make sure `pypandoc` and `twine` are installed using:

    ```
    conda search pypandoc
    conda search twine
    ```


2.  If they are not installed, install one or both using using:


    ```
    conda install pypandoc
    conda install twine
    ```

3.  Create the source zip file in a terminal using:

    ```
    python setup.py sdist --format=zip
    ```

4.  Upload the release to PyPi using (*make sure* `twine` *is installed using conda*):

    ```
    twine upload dist/flopy-version.zip
    ```

## Sync develop and master branches

1.  Merge the `master` branch into the `develop` branch.

2.  Increment `major`, `minor`, and/or `micro` numbers in `flopy/version.py`, as appropriate.

3.  Manually run `make-release.py` in the `release/` directory to update version information using:

    ```
    python make-release.py
    ```
4.  Commit and push the modified `develop` branch.

<|MERGE_RESOLUTION|>--- conflicted
+++ resolved
@@ -26,18 +26,6 @@
         black -l 79 flopy/mf6
         ```
 
-<<<<<<< HEAD
-    ```
-    python -c 'import flopy; flopy.mf6.utils.generate_classes(branch="master", backup=False)'
-    ```
-3.  Run `black` on the updated MODFLOW 6 package classes by running the following from the root directory:
-
-    ```
-    black -l 79 flopy/mf6
-    ```
-
-=======
->>>>>>> 1342aa36
 
 
 ## Update the release version number
