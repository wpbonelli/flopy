Introduction
-----------------------------------------------

FloPy includes support for MODFLOW 6, MODFLOW-2005, MODFLOW-NWT, MODFLOW-USG, and MODFLOW-2000. Other supported MODFLOW-based models include MODPATH (version 6 and 7), MT3DMS, MT3D-USGS, and SEAWAT.

For general modeling issues, please consult a modeling forum, such as the [MODFLOW Users Group](https://groups.google.com/forum/#!forum/modflow).  Other MODFLOW resources are listed in the [MODFLOW Resources](https://github.com/modflowpy/flopy#modflow-resources) section.


Documentation
-----------------------------------------------

Documentation is available on [Read the Docs](https://flopy.readthedocs.io)
and includes information on FloPy; tutorials for using FloPy with MODFLOW 6
and previous versions of MODFLOW, MT3DMS, MT3D-USGS, MODPATH, and ZONEBUDGET;
and code documentation.


Contributing
------------------------------------------------

Bug reports, code contributions, or improvements to the documentation are welcome from the community. Prior to contributing, please read up on our guidelines for [contributing](https://github.com/modflowpy/flopy/blob/develop/CONTRIBUTING.md) and then check out one of our issues in the [hotlist: community-help](https://github.com/modflowpy/flopy/labels/hotlist%3A%20community%20help).


How to Cite
-----------------------------------------------

*Citation for FloPy:*

[Bakker, Mark, Post, Vincent, Langevin, C. D., Hughes, J. D., White, J. T., Starn, J. J. and Fienen, M. N., 2016, Scripting MODFLOW Model Development Using Python and FloPy: Groundwater, v. 54, p. 733–739, doi:10.1111/gwat.12413.](https://doi.org/10.1111/gwat.12413)

*Software/Code citation for FloPy:*

<<<<<<< HEAD
[Bakker, Mark, Post, Vincent, Hughes, J. D., Langevin, C. D., White, J. T., Leaf, A. T., Paulinski, S. R., Bellino, J. C., Morway, E. D., Toews, M. W., Larsen, J. D., Fienen, M. N., Starn, J. J., Brakenhoff, D. A., and Bonelli, W. P., 2023, FloPy v3.5.0.dev0 (preliminary): U.S. Geological Survey Software Release, 13 July 2023, https://doi.org/10.5066/F7BK19FH](https://doi.org/10.5066/F7BK19FH)
=======
[Bakker, Mark, Post, Vincent, Hughes, J. D., Langevin, C. D., White, J. T., Leaf, A. T., Paulinski, S. R., Bellino, J. C., Morway, E. D., Toews, M. W., Larsen, J. D., Fienen, M. N., Starn, J. J., Brakenhoff, D. A., and Bonelli, W. P., 2023, FloPy v3.4.3: U.S. Geological Survey Software Release, 30 September 2023, https://doi.org/10.5066/F7BK19FH](https://doi.org/10.5066/F7BK19FH)
>>>>>>> 45cb0fa7


Disclaimer
----------

This software is preliminary or provisional and is subject to revision. It is 
being provided to meet the need for timely best science. This software is 
provided "as is" and "as-available", and makes no representations or warranties 
of any kind concerning the software, whether express, implied, statutory, or 
other. This includes, without limitation, warranties of title, 
merchantability, fitness for a particular purpose, non-infringement, absence 
of latent or other defects, accuracy, or the presence or absence of errors, 
whether or not known or discoverable.
<|MERGE_RESOLUTION|>--- conflicted
+++ resolved
@@ -30,11 +30,7 @@
 
 *Software/Code citation for FloPy:*
 
-<<<<<<< HEAD
-[Bakker, Mark, Post, Vincent, Hughes, J. D., Langevin, C. D., White, J. T., Leaf, A. T., Paulinski, S. R., Bellino, J. C., Morway, E. D., Toews, M. W., Larsen, J. D., Fienen, M. N., Starn, J. J., Brakenhoff, D. A., and Bonelli, W. P., 2023, FloPy v3.5.0.dev0 (preliminary): U.S. Geological Survey Software Release, 13 July 2023, https://doi.org/10.5066/F7BK19FH](https://doi.org/10.5066/F7BK19FH)
-=======
-[Bakker, Mark, Post, Vincent, Hughes, J. D., Langevin, C. D., White, J. T., Leaf, A. T., Paulinski, S. R., Bellino, J. C., Morway, E. D., Toews, M. W., Larsen, J. D., Fienen, M. N., Starn, J. J., Brakenhoff, D. A., and Bonelli, W. P., 2023, FloPy v3.4.3: U.S. Geological Survey Software Release, 30 September 2023, https://doi.org/10.5066/F7BK19FH](https://doi.org/10.5066/F7BK19FH)
->>>>>>> 45cb0fa7
+[Bakker, Mark, Post, Vincent, Hughes, J. D., Langevin, C. D., White, J. T., Leaf, A. T., Paulinski, S. R., Bellino, J. C., Morway, E. D., Toews, M. W., Larsen, J. D., Fienen, M. N., Starn, J. J., Brakenhoff, D. A., and Bonelli, W. P., 2023, FloPy v3.5.0.dev0 (preliminary): U.S. Geological Survey Software Release, 30 September 2023, https://doi.org/10.5066/F7BK19FH](https://doi.org/10.5066/F7BK19FH)
 
 
 Disclaimer
