"""
test modpath functionality
"""
import sys

sys.path.insert(0, '..')
import glob
import shutil
import os
import flopy
import numpy as np
from flopy.utils.reference import SpatialReference
from flopy.utils.modpathfile import EndpointFile, PathlineFile
from flopy.utils.recarray_utils import ra_slice
from flopy.modpath.mpsim import StartingLocationsFile

mffiles = glob.glob('../examples/data/mp6/EXAMPLE*')
path = os.path.join('temp', 't031')

if not os.path.isdir(path):
    os.makedirs(path)
for f in mffiles:
    shutil.copy(f, os.path.join(path, os.path.split(f)[1]))

def ra_slice(ra, cols):
    raslice = np.column_stack([ra[c] for c in cols])
    dtype = [(str(d[0]), d[1]) for d in ra.dtype.descr if d[0] in cols]
    return np.array([tuple(r) for r in raslice],
                    dtype=dtype).view(np.recarray)

def test_mpsim():
    model_ws = path
    m = flopy.modflow.Modflow.load('EXAMPLE.nam', model_ws=model_ws)
    m.get_package_list()

    mp = flopy.modpath.Modpath(modelname='ex6',
                               exe_name='mp6',
                               modflowmodel=m,
                               model_ws=path,
                               dis_file=m.name + '.dis',
                               head_file=m.name + '.hed',
                               budget_file=m.name + '.bud')

    mpb = flopy.modpath.ModpathBas(mp, hdry=m.lpf.hdry, laytyp=m.lpf.laytyp,
                                   ibound=1, prsity=0.1)

    sim = mp.create_mpsim(trackdir='forward', simtype='endpoint',
                          packages='RCH')
    mp.write_input()

    # replace the well with an mnw
    node_data = np.array(
        [(3, 12, 12, 'well1', 'skin', -1, 0, 0, 0, 1., 2., 5., 6.2),
         (4, 12, 12, 'well1', 'skin', -1, 0, 0, 0, 0.5, 2., 5., 6.2)],
        dtype=[('k', np.int), ('i', np.int), ('j', np.int),
               ('wellid', np.object), ('losstype', np.object),
               ('pumploc', np.int), ('qlimit', np.int),
               ('ppflag', np.int), ('pumpcap', np.int),
               ('rw', np.float), ('rskin', np.float),
               ('kskin', np.float), ('zpump', np.float)]).view(np.recarray)

    stress_period_data = {0: np.array([(0, 'well1', -150000.0)],
                                      dtype=[('per', np.int),
                                             ('wellid', np.object),
                                             ('qdes', np.float)])}
    m.remove_package('WEL')
    mnw2 = flopy.modflow.ModflowMnw2(model=m, mnwmax=1,
                                     node_data=node_data,
                                     stress_period_data=stress_period_data,
                                     itmp=[1, -1, -1])
    # test creation of modpath simulation file for MNW2
    # (not a very robust test)
    sim = mp.create_mpsim(trackdir='backward', simtype='pathline',
                          packages='MNW2')
    mp.write_input()

    sim = flopy.modpath.ModpathSim(model=mp)
    # starting locations file
    stl = StartingLocationsFile(model=mp)
    stldata = StartingLocationsFile.get_empty_starting_locations_data(npt=2)
    stldata['label'] = ['p1', 'p2']
    stldata[1]['i0'] = 5
    stldata[1]['j0'] = 6
    stldata[1]['xloc0'] = .1
    stldata[1]['yloc0'] = .2
    stl.data = stldata
    mp.write_input()
    stllines = open(os.path.join(path, 'ex6.loc')).readlines()
    assert stllines[3].strip() == 'group1'
    assert int(stllines[4].strip()) == 2
    assert stllines[6].strip().split()[-1] == 'p2'


def test_get_destination_data():
    m = flopy.modflow.Modflow.load('EXAMPLE.nam', model_ws=path)

    m.sr = SpatialReference(delr=m.dis.delr, delc=m.dis.delc, xul=0, yul=0,
                            rotation=30)
    sr = SpatialReference(delr=list(m.dis.delr), delc=list(m.dis.delc),
                          xul=1000, yul=1000, rotation=30)
    sr2 = SpatialReference(xll=sr.xll, yll=sr.yll, rotation=-30)
    m.dis.export(path + '/dis.shp')

    pthld = PathlineFile(os.path.join(path, 'EXAMPLE-3.pathline'))
    epd = EndpointFile(os.path.join(path, 'EXAMPLE-3.endpoint'))

    well_epd = epd.get_destination_endpoint_data(dest_cells=[(4, 12, 12)])
    well_pthld = pthld.get_destination_pathline_data(dest_cells=[(4, 12, 12)])

    # same particle IDs should be in both endpoing data and pathline data
    assert len(
        set(well_epd.particleid).difference(set(well_pthld.particleid))) == 0

    # check that all starting locations are included in the pathline data
    # (pathline data slice not just endpoints)
<<<<<<< HEAD
    #starting_locs = well_epd[['k0', 'i0', 'j0']]
=======
>>>>>>> 09a8e7eb
    starting_locs = ra_slice(well_epd, ['k0', 'i0', 'j0'])
    pathline_locs = np.array(well_pthld[['k', 'i', 'j']].tolist(),
                             dtype=starting_locs.dtype)
    assert np.all(np.in1d(starting_locs, pathline_locs))

    # test writing a shapefile of endpoints
    epd.write_shapefile(well_epd, direction='starting',
                        shpname=os.path.join(path, 'starting_locs.shp'),
                        sr=m.sr)

    # test writing shapefile of pathlines
    fpth = os.path.join(path, 'pathlines_1per.shp')
    pthld.write_shapefile(well_pthld, one_per_particle=True,
                          direction='starting', sr=m.sr,
                          shpname=fpth)
    fpth = os.path.join(path, 'pathlines_1per_end.shp')
    pthld.write_shapefile(well_pthld, one_per_particle=True,
                          direction='ending', sr=m.sr,
                          shpname=fpth)
    # test writing shapefile of pathlines
    fpth = os.path.join(path, 'pathlines_1per2.shp')
    pthld.write_shapefile(well_pthld, one_per_particle=True,
                          direction='starting', sr=sr,
                          shpname=fpth)
    # test writing shapefile of pathlines
    fpth = os.path.join(path, 'pathlines_1per2_ll.shp')
    pthld.write_shapefile(well_pthld, one_per_particle=True,
                          direction='starting', sr=sr2,
                          shpname=fpth)
    fpth = os.path.join(path, 'pathlines.shp')
    pthld.write_shapefile(well_pthld, one_per_particle=False,
                          sr=m.sr,
                          shpname=fpth)

    # test that endpoints were rotated and written correctly
    from flopy.export.shapefile_utils import shp2recarray
    ra = shp2recarray(os.path.join(path, 'starting_locs.shp'))
    p3 = ra.geometry[ra.particleid == 4][0]
    xorig, yorig = m.sr.transform(well_epd.x0[0], well_epd.y0[0])
    assert p3.x - xorig + p3.y - yorig < 1e-4
    xorig, yorig = m.sr.xcentergrid[3, 4], m.sr.ycentergrid[3, 4]
    assert np.abs(
        p3.x - xorig + p3.y - yorig) < 1e-4  # this also checks for 1-based

    # test that particle attribute information is consistent with pathline file
    ra = shp2recarray(os.path.join(path, 'pathlines.shp'))
    inds = (ra.particleid == 8) & (ra.i == 12) & (ra.j == 12)
    assert ra.time[inds][0] - 20181.7 < .1
    assert ra.xloc[inds][0] - 0.933 < .01

    # test that k, i, j are correct for single geometry pathlines, forwards and backwards
    ra = shp2recarray(os.path.join(path, 'pathlines_1per.shp'))
    assert ra.i[0] == 4, ra.j[0] == 5
    ra = shp2recarray(os.path.join(path, 'pathlines_1per_end.shp'))
    assert ra.i[0] == 13, ra.j[0] == 13

    # test use of arbitrary spatial reference and offset
    ra = shp2recarray(os.path.join(path, 'pathlines_1per2.shp'))
    p3_2 = ra.geometry[ra.particleid == 4][0]
    assert np.abs(
        p3_2.x[0] - sr.xcentergrid[3, 4] + p3_2.y[0] - sr.ycentergrid[
            3, 4]) < 1e-4

    # arbitrary spatial reference with ll specified instead of ul
    ra = shp2recarray(os.path.join(path, 'pathlines_1per2_ll.shp'))
    p3_2 = ra.geometry[ra.particleid == 4][0]
    sr3 = SpatialReference(xll=sr.xll, yll=sr.yll, rotation=-30,
                           delr=list(m.dis.delr), delc=list(m.dis.delc))
    assert np.abs(
        p3_2.x[0] - sr3.xcentergrid[3, 4] + p3_2.y[0] - sr3.ycentergrid[
            3, 4]) < 1e-4

    xul = 3628793
    yul = 21940389

    m = flopy.modflow.Modflow.load('EXAMPLE.nam', model_ws=path)

    m.sr = flopy.utils.reference.SpatialReference(delr=m.dis.delr,
                                                  delc=m.dis.delc, lenuni=1,
                                                  xul=xul, yul=yul,
                                                  rotation=0.0)
    fpth = os.path.join(path, 'dis2.shp')
    m.dis.export(fpth)
    pthobj = flopy.utils.PathlineFile(os.path.join(path, 'EXAMPLE-3.pathline'))
    fpth = os.path.join(path, 'pathlines_1per3.shp')
    pthobj.write_shapefile(shpname=fpth,
                           direction='ending',
                           sr=m.sr)


def test_loadtxt():
    from flopy.utils.flopy_io import loadtxt
    pthfile = os.path.join(path, 'EXAMPLE-3.pathline')
    pthld = PathlineFile(pthfile)
    ra = loadtxt(pthfile, delimiter=' ', skiprows=3, dtype=pthld.dtype)
    ra2 = loadtxt(pthfile, delimiter=' ', skiprows=3, dtype=pthld.dtype,
                  use_pandas=False)
    assert np.array_equal(ra, ra2)

    # epfilewithnans = os.path.join('../examples/data/mp6/', 'freybergmp.mpend')
    # epd = EndpointFile(epfilewithnans)


if __name__ == '__main__':
    test_mpsim()
    test_get_destination_data()
    test_loadtxt()<|MERGE_RESOLUTION|>--- conflicted
+++ resolved
@@ -113,10 +113,6 @@
 
     # check that all starting locations are included in the pathline data
     # (pathline data slice not just endpoints)
-<<<<<<< HEAD
-    #starting_locs = well_epd[['k0', 'i0', 'j0']]
-=======
->>>>>>> 09a8e7eb
     starting_locs = ra_slice(well_epd, ['k0', 'i0', 'j0'])
     pathline_locs = np.array(well_pthld[['k', 'i', 'j']].tolist(),
                              dtype=starting_locs.dtype)
