import sys, inspect, copy, os
import numpy as np
from collections import OrderedDict
from ..data.mfstructure import DatumType
from .mfdatastorage import DataStorage, DataStructureType, DataStorageType
from ...utils.datautil import MultiList
from ..mfbase import ExtFileAction, MFDataException
from ..utils.mfenums import DiscretizationType
from ...datbase import DataType
from .mffileaccess import MFFileAccessArray
from .mfdata import MFMultiDimVar, MFTransient


class MFArray(MFMultiDimVar):
    """
    Provides an interface for the user to access and update MODFLOW array data.

    Parameters
    ----------
    sim_data : MFSimulationData
        data contained in the simulation
    structure : MFDataStructure
        describes the structure of the data
    data : list or ndarray
        actual data
    enable : bool
        enable/disable the array
    path : tuple
        path in the data dictionary to this MFArray
    dimensions : MFDataDimensions
        dimension information related to the model, package, and array

    Attributes
    ----------
    data_type : DataType
        type of data stored in the scalar
    plotable : bool
        if the scalar is plotable
    dtype : numpy.dtype
        the scalar's numpy data type
    data : variable
        calls get_data with default parameters

    Methods
    -------
    new_simulation : (sim_data : MFSimulationData)
        initialize MFArray object for a new simulation
    supports_layered : bool
        Returns whether this MFArray supports layered data
    set_layered_data : (layered_data : bool)
        Sets whether this MFArray supports layered data
    store_as_external_file : (external_file_path : string, layer_num : int,
                             replace_existing_external : bool)
        Stores data from layer "layer_num" to an external file at
        "external_file_path".  For unlayered data do not pass in "layer".
        If layer is not specified all layers will be stored with each layer
        as a separate file. If replace_existing_external is set to False,
        this method will not do anything if the data is already in an
        external file.
    store_as_internal_array : (multiplier : float, layer_num : int)
        Stores data from layer "layer_num" internally within the MODFLOW file
        with a multiplier "multiplier". For unlayered data do not pass in
        "layer".
    has_data : (layer_num : int) : bool
        Returns whether layer "layer_num" has any data associated with it.
        For unlayered data do not pass in "layer".
    get_data : (layer_num : int) : ndarray
        Returns the data associated with layer "layer_num".  If "layer_num" is
        None, returns all data.
    set_data : (data : ndarray/list, multiplier : float, layer_num : int)
        Sets the contents of the data at layer "layer_num" to "data" with
        multiplier "multiplier". For unlayered
        data do not pass in "layer_num".  data can have the following formats:
        1) ndarray - numpy ndarray containing all of the data
        2) [data] - python list containing all of the data
        3) val - a single constant value to be used for all of the data
        4) {'filename':filename, 'factor':fct, 'iprn':print, 'data':data} -
        dictionary defining external file information
        5) {'data':data, 'factor':fct, 'iprn':print) - dictionary defining
        internal information. Data that is layered can also be set by defining
        a list with a length equal to the number of layers in the model.
        Each layer in the list contains the data as defined in the
        formats above:
            [layer_1_val, [layer_2_array_vals],
            {'filename':file_with_layer_3_data, 'factor':fct, 'iprn':print}]

    load : (first_line : string, file_handle : file descriptor,
            block_header : MFBlockHeader, pre_data_comments : MFComment) :
            tuple (bool, string)
        Loads data from first_line (the first line of data) and open file
        file_handle which is pointing to the second line of data.  Returns a
        tuple with the first item indicating whether all data was read and
        the second item being the last line of text read from the file.
    get_file_entry : (layer : int) : string
        Returns a string containing the data in layer "layer".  For unlayered
        data do not pass in "layer".

    See Also
    --------

    Notes
    -----

    Examples
    --------


    """
    def __init__(self, sim_data, model_or_sim, structure, data=None,
                 enable=True, path=None, dimensions=None):
        super(MFArray, self).__init__(sim_data, model_or_sim, structure, enable, path,
                                      dimensions)
        if self.structure.layered:
            try:
                self._layer_shape = self.layer_shape()
            except Exception as ex:
                type_, value_, traceback_ = sys.exc_info()
                raise MFDataException(self.structure.get_model(),
                                      self.structure.get_package(),
                                      self._path,
                                      'resolving layer dimensions',
                                      self.structure.name,
                                      inspect.stack()[0][3], type_,
                                      value_, traceback_, None,
                                      self._simulation_data.debug, ex)
        else:
            self._layer_shape = (1,)
        if self._layer_shape[0] is None:
            self._layer_shape = (1,)
        self._data_type = structure.data_item_structures[0].type
        try:
            shp_ml = MultiList(shape=self._layer_shape)
            self._data_storage = self._new_storage(shp_ml.get_total_size()
                                                   != 1)
        except Exception as ex:
            type_, value_, traceback_ = sys.exc_info()
            raise MFDataException(structure.get_model(),
                                  structure.get_package(), path,
                                  'creating storage', structure.name,
                                  inspect.stack()[0][3],
                                  type_, value_, traceback_, None,
                                  sim_data.debug, ex)
        self._last_line_info = []
        if self.structure.type == DatumType.integer:
            multiplier = [1]
        else:
            multiplier = [1.0]
        if data is not None:
            try:
                self._get_storage_obj().set_data(data, key=self._current_key,
                                                 multiplier=multiplier)
            except Exception as ex:
                type_, value_, traceback_ = sys.exc_info()
                raise MFDataException(self.structure.get_model(),
                                      self.structure.get_package(),
                                      self._path,
                                      'setting data',
                                      self.structure.name,
                                      inspect.stack()[0][3], type_,
                                      value_, traceback_, None,
                                      self._simulation_data.debug, ex)

    def __setattr__(self, name, value):
        if name == '__setstate__':
            raise AttributeError(name)
        elif name == 'fname':
            self._get_storage_obj().layer_storage.first_item().fname = value
        elif name == 'factor':
            self._get_storage_obj().layer_storage.first_item().factor = value
        elif name == 'iprn':
            self._get_storage_obj().layer_storage.first_item().iprn = value
        elif name == 'binary':
            self._get_storage_obj().layer_storage.first_item().binary = value
        else:
            super(MFArray, self).__setattr__(name, value)

    def __getitem__(self, k):
        if isinstance(k, int):
            k = (k,)
        storage = self._get_storage_obj()
        if storage.layered and (isinstance(k, tuple) or isinstance(k, list)):
            if not storage.layer_storage.in_shape(k):
                comment = 'Could not retrieve layer {} of "{}". There' \
                          'are only {} layers available' \
                          '.'.format(k, self.structure.name,
                                     len(storage.layer_storage))
                type_, value_, traceback_ = sys.exc_info()
                raise MFDataException(self.structure.get_model(),
                                      self.structure.get_package(),
                                      self._path,
                                      'getting data',
                                      self.structure.name,
                                      inspect.stack()[0][3], type_,
                                      value_, traceback_, comment,
                                      self._simulation_data.debug)
            # for layered data treat k as layer number(s)
            return storage.layer_storage[k]
        else:
            # for non-layered data treat k as an array/list index of the data
            if isinstance(k, int):
                try:
                    if len(self._get_data(apply_mult=True).shape) == 1:
                        return self._get_data(apply_mult=True)[k]
                    elif self._get_data(apply_mult=True).shape[0] == 1:
                        return self._get_data(apply_mult=True)[0, k]
                    elif self._get_data(apply_mult=True).shape[1] == 1:
                        return self._get_data(apply_mult=True)[k, 0]
                except Exception as ex:
                    type_, value_, traceback_ = sys.exc_info()
                    raise MFDataException(self.structure.get_model(),
                                          self.structure.get_package(),
                                          self._path,
                                          'setting data',
                                          self.structure.name,
                                          inspect.stack()[0][3], type_,
                                          value_, traceback_, None,
                                          self._simulation_data.debug, ex)

                comment = 'Unable to resolve index "{}" for ' \
                          'multidimensional data.'.format(k)
                type_, value_, traceback_ = sys.exc_info()
                raise MFDataException(self.structure.get_model(),
                                      self.structure.get_package(),
                                      self._path,
                                      'getting data',
                                      self.structure.name,
                                      inspect.stack()[0][3], type_,
                                      value_, traceback_, comment,
                                      self._simulation_data.debug)
            else:
                try:
                    if isinstance(k, tuple):
                        if len(k) == 3:
                            return self._get_data(apply_mult=True)[k[0], k[1],
                                                                   k[2]]
                        elif len(k) == 2:
                            return self._get_data(apply_mult=True)[k[0], k[1]]
                        if len(k) == 1:
                            return self._get_data(apply_mult=True)[k]
                    else:
                        return self._get_data(apply_mult=True)[(k,)]
                except Exception as ex:
                    type_, value_, traceback_ = sys.exc_info()
                    raise MFDataException(self.structure.get_model(),
                                          self.structure.get_package(),
                                          self._path,
                                          'setting data',
                                          self.structure.name,
                                          inspect.stack()[0][3], type_,
                                          value_, traceback_, None,
                                          self._simulation_data.debug, ex)

    def __setitem__(self, k, value):
        storage = self._get_storage_obj()
        self._resync()
        if storage.layered:
            if isinstance(k, int):
                k = (k,)
            # for layered data treat k as a layer number
            try:
<<<<<<< HEAD
               storage.layer_storage[k]._set_data(value)
=======
                storage.layer_storage[k]._set_data(value)
>>>>>>> efb8d0a3
            except Exception as ex:
                type_, value_, traceback_ = sys.exc_info()
                raise MFDataException(self.structure.get_model(),
                                      self.structure.get_package(),
                                      self._path,
                                      'setting data',
                                      self.structure.name,
                                      inspect.stack()[0][3], type_,
                                      value_, traceback_, None,
                                      self._simulation_data.debug, ex)

        else:
            try:
                # for non-layered data treat k as an array/list index of the data
                a = self._get_data()
                a[k] = value
                a = a.astype(self._get_data().dtype)
                layer_storage = storage.layer_storage.first_item()
                self._get_storage_obj()._set_data(a, key=self._current_key,
                                                  multiplier=layer_storage.factor)
            except Exception as ex:
                type_, value_, traceback_ = sys.exc_info()
                raise MFDataException(self.structure.get_model(),
                                      self.structure.get_package(),
                                      self._path,
                                      'setting data',
                                      self.structure.name,
                                      inspect.stack()[0][3], type_,
                                      value_, traceback_, None,
                                      self._simulation_data.debug, ex)

    @property
    def data_type(self):
        if self.structure.layered:
            return DataType.array3d
        else:
            return DataType.array2d

    @property
    def dtype(self):
        return self._get_data().dtype.type

    @property
    def plotable(self):
        if self.model is None:
            return False
        else:
            return True

    def new_simulation(self, sim_data):
        super(MFArray, self).new_simulation(sim_data)
        self._data_storage = self._new_storage(False)
        self._layer_shape = (1,)

    def supports_layered(self):
        try:
            model_grid = self._data_dimensions.get_model_grid()
        except Exception as ex:
            type_, value_, traceback_ = sys.exc_info()
            raise MFDataException(self.structure.get_model(),
                                  self.structure.get_package(),
                                  self._path,
                                  'getting model grid',
                                  self.structure.name,
                                  inspect.stack()[0][3], type_,
                                  value_, traceback_, None,
                                  self._simulation_data.debug, ex)
        return self.structure.layered and \
            model_grid.grid_type() != DiscretizationType.DISU

    def set_layered_data(self, layered_data):
        if layered_data is True and self.structure.layered is False:
            if self._data_dimensions.get_model_grid().grid_type() == \
                    DiscretizationType.DISU:
                comment = 'Layered option not available for unstructured ' \
                             'grid. {}'.format(self._path)
            else:
                comment = 'Data "{}" does not support layered option. ' \
                             '{}'.format(self._data_name, self._path)
            type_, value_, traceback_ = sys.exc_info()
            raise MFDataException(self.structure.get_model(),
                                  self.structure.get_package(),
                                  self._path,
                                  'setting layered data', self.structure.name,
                                  inspect.stack()[0][3], type_, value_,
                                  traceback_, comment,
                                  self._simulation_data.debug)
        self._get_storage_obj().layered = layered_data

    def make_layered(self):
        if self.supports_layered():
            try:
                self._get_storage_obj().make_layered()
            except Exception as ex:
                type_, value_, traceback_ = sys.exc_info()
                raise MFDataException(self.structure.get_model(),
                                      self.structure.get_package(),
                                      self._path,
                                      'making data layered',
                                      self.structure.name,
                                      inspect.stack()[0][3], type_,
                                      value_, traceback_, None,
                                      self._simulation_data.debug, ex)
        else:
            if self._data_dimensions.get_model_grid().grid_type() == \
                    DiscretizationType.DISU:
                comment = 'Layered option not available for unstructured ' \
                             'grid. {}'.format(self._path)
            else:
                comment = 'Data "{}" does not support layered option. ' \
                             '{}'.format(self._data_name, self._path)
            type_, value_, traceback_ = sys.exc_info()
            raise MFDataException(self.structure.get_model(),
                                  self.structure.get_package(),
                                  self._path,
                                  'converting data to layered',
                                  self.structure.name,
                                  inspect.stack()[0][3], type_, value_,
                                  traceback_, comment,
                                  self._simulation_data.debug)

    def store_as_external_file(self, external_file_path, layer=None,
                               binary=False,
                               replace_existing_external=True):
        storage = self._get_storage_obj()
        if storage is None:
            self._set_storage_obj(self._new_storage(False, True))
            storage = self._get_storage_obj()
        # build list of layers
        if layer is None:
            layer_list = []
            for index in range(0, storage.layer_storage.get_total_size()):
                if replace_existing_external or \
                        storage.layer_storage[index].data_storage_type == \
                        DataStorageType.internal_array or \
                        storage.layer_storage[index].data_storage_type == \
                        DataStorageType.internal_constant:
                    layer_list.append(index)
        else:
            if replace_existing_external or \
                    storage.layer_storage[layer].data_storage_type == \
                    DataStorageType.internal_array or \
                    storage.layer_storage[layer].data_storage_type == \
                    DataStorageType.internal_constant:
                layer_list = [layer]
            else:
                layer_list = []

        # store data from each layer in a separate file
        for current_layer in layer_list:
            # determine external file name for layer
            if len(layer_list) > 0:
                fname, ext = os.path.splitext(external_file_path)
                if len(layer_list) == 1:
                    file_path = '{}{}'.format(fname, ext)
                else:
                    file_path = '{}_layer{}{}'.format(fname, current_layer + 1,
                                                      ext)
            else:
                file_path = external_file_path
            if isinstance(current_layer, int):
                current_layer = (current_layer,)
            # get the layer's data
            data = self._get_data(current_layer, True)
            if data is None:
                # do not write empty data to an external file
                continue
            if isinstance(data, str) and self._tas_info(data)[0] is not \
                    None:
                # data must not be time array series information
                continue
            if storage.get_data_dimensions(current_layer)[0] == -9999:
                # data must have well defined dimensions to make external
                continue
            try:
                # store layer's data in external file
                factor = storage.layer_storage[current_layer].factor
                external_data = {'filename': file_path,
                                 'data': self._get_data(current_layer, True),
                                 'factor': factor,
                                 'binary': binary}
                self._set_data(external_data, layer=current_layer)
            except Exception as ex:
                type_, value_, traceback_ = sys.exc_info()
                raise MFDataException(self.structure.get_model(),
                                      self.structure.get_package(),
                                      self._path,
                                      'storing data in external file '
                                      '{}'.format(external_file_path),
                                      self.structure.name,
                                      inspect.stack()[0][3], type_,
                                      value_, traceback_, None,
                                      self._simulation_data.debug, ex)

    def has_data(self, layer=None):
        storage = self._get_storage_obj()
        if storage is None:
            return False
        if isinstance(layer, int):
            layer = (layer,)
        try:
            return storage.has_data(layer)
        except Exception as ex:
            type_, value_, traceback_ = sys.exc_info()
            raise MFDataException(self.structure.get_model(),
                                  self.structure.get_package(),
                                  self._path,
                                  'checking for data',
                                  self.structure.name,
                                  inspect.stack()[0][3], type_,
                                  value_, traceback_, None,
                                  self._simulation_data.debug, ex)

    @property
    def data(self):
        return self._get_data()

    def get_data(self, layer=None, apply_mult=False, **kwargs):
        return self._get_data(layer, apply_mult, **kwargs)

    def _get_data(self, layer=None, apply_mult=False, **kwargs):
        if self._get_storage_obj() is None:
            self._data_storage = self._new_storage(False)
        if isinstance(layer, int):
            layer = (layer,)
        storage = self._get_storage_obj()
        if storage is not None:
            try:
                data = storage.get_data(layer, apply_mult)
                if 'array' in kwargs and kwargs['array'] \
                        and isinstance(self, MFTransientArray):
                    data = np.expand_dims(data, 0)
                return data
            except Exception as ex:
                type_, value_, traceback_ = sys.exc_info()
                raise MFDataException(self.structure.get_model(),
                                      self.structure.get_package(),
                                      self._path,
                                      'getting data',
                                      self.structure.name,
                                      inspect.stack()[0][3], type_,
                                      value_, traceback_, None,
                                      self._simulation_data.debug, ex)
        return None

    def set_data(self, data, multiplier=None, layer=None):
        self._set_data(data, multiplier, layer)

    def _set_data(self, data, multiplier=None, layer=None):
        self._resync()
        if self._get_storage_obj() is None:
            self._data_storage = self._new_storage(False)
        if multiplier is None:
            multiplier = [self._get_storage_obj().get_default_mult()]
        if isinstance(layer, int):
            layer = (layer,)
        if isinstance(data, str):
            # check to see if this is a time series array
            tas_name, tas_label = self._tas_info(data)
            if tas_name is not None:
                # verify and save as time series array
                self._get_storage_obj().set_tas(tas_name, tas_label,
                                                self._current_key)
                return

        storage = self._get_storage_obj()
        if self.structure.name == 'aux' and layer is None:
            if isinstance(data, dict):
                aux_data = copy.deepcopy(data['data'])
            else:
                aux_data = data
            # make a list out of a single item
            if isinstance(aux_data, int) or \
                    isinstance(aux_data, float) or \
                    isinstance(aux_data, str):
                aux_data = [[aux_data]]
            # handle special case of aux variables in an array
            self.layered = True
            aux_var_names = self._data_dimensions.\
                package_dim.get_aux_variables()
            if len(aux_data) == len(aux_var_names[0]) - 1:
                for layer, aux_var_data in enumerate(aux_data):
                    if layer > 0 and \
                            layer >= storage.layer_storage.get_total_size():
                        storage.add_layer()
                    if isinstance(data, dict):
                        # put layer data back in dictionary
                        layer_data = data
                        layer_data['data'] = aux_var_data
                    else:
                        layer_data = aux_var_data
                    try:
                        storage.set_data(layer_data, [layer], multiplier,
                                         self._current_key)
                    except Exception as ex:
                        type_, value_, traceback_ = sys.exc_info()
                        raise MFDataException(self.structure.get_model(),
                                              self.structure.get_package(),
                                              self._path,
                                              'setting data',
                                              self.structure.name,
                                              inspect.stack()[0][3], type_,
                                              value_, traceback_, None,
                                              self._simulation_data.debug, ex)
            else:
                message = 'Unable to set data for aux variable. ' \
                          'Expected {} aux variables but got ' \
                          '{}.'.format(len(aux_var_names[0]),
                                       len(data))
                type_, value_, traceback_ = sys.exc_info()
                raise MFDataException(
                    self._data_dimensions.structure.get_model(),
                    self._data_dimensions.structure.get_package(),
                    self._data_dimensions.structure.path,
                    'setting aux variables',
                    self._data_dimensions.structure.name,
                    inspect.stack()[0][3], type_, value_, traceback_,
                    message, self._simulation_data.debug)
        else:
            try:
                storage.set_data(data, layer, multiplier,
                                 key=self._current_key)
            except Exception as ex:
                type_, value_, traceback_ = sys.exc_info()
                raise MFDataException(self.structure.get_model(),
                                      self.structure.get_package(),
                                      self._path,
                                      'setting data',
                                      self.structure.name,
                                      inspect.stack()[0][3], type_,
                                      value_, traceback_, None,
                                      self._simulation_data.debug, ex)
        self._layer_shape = storage.layer_storage.list_shape

    def load(self, first_line, file_handle, block_header,
             pre_data_comments=None, external_file_info=None):
        super(MFArray, self).load(first_line, file_handle, block_header,
                                  pre_data_comments=None,
                                  external_file_info=None)
        self._resync()
        if self.structure.layered:
            try:
                model_grid = self._data_dimensions.get_model_grid()
            except Exception as ex:
                type_, value_, traceback_ = sys.exc_info()
                raise MFDataException(self.structure.get_model(),
                                      self.structure.get_package(),
                                      self._path,
                                      'getting model grid',
                                      self.structure.name,
                                      inspect.stack()[0][3], type_,
                                      value_, traceback_, None,
                                      self._simulation_data.debug, ex)
            if self._layer_shape[-1] != model_grid.num_layers():
                if model_grid.grid_type() == DiscretizationType.DISU:
                    self._layer_shape = (1,)
                else:
                    self._layer_shape = (model_grid.num_layers(),)
                    if self._layer_shape[-1] is None:
                        self._layer_shape = (1,)
                shape_ml = MultiList(shape=self._layer_shape)
                self._set_storage_obj(self._new_storage(
                    shape_ml.get_total_size() != 1, True))
        file_access = MFFileAccessArray(self.structure, self._data_dimensions,
                                        self._simulation_data, self._path,
                                        self._current_key)
        storage = self._get_storage_obj()
        self._layer_shape, return_val = file_access.load_from_package(
            first_line, file_handle, self._layer_shape, storage,
            self._keyword, pre_data_comments=None)
        if external_file_info is not None:
            storage.point_to_existing_external_file(
                external_file_info, storage.layer_storage.get_total_size() - 1)

        return return_val

    def _is_layered_aux(self):
        # determine if this is the special aux variable case
        if self.structure.name.lower() == 'aux' and \
                self._get_storage_obj().layered:
            return True
        else:
            return False

    def get_file_entry(self, layer=None,
                       ext_file_action=ExtFileAction.copy_relative_paths):
        return self._get_file_entry(layer, ext_file_action)

    def _get_file_entry(self, layer=None,
                       ext_file_action=ExtFileAction.copy_relative_paths):
        if isinstance(layer, int):
            layer = (layer,)
        data_storage = self._get_storage_obj()
        if data_storage is None or \
                data_storage.layer_storage.get_total_size() == 0 \
                or not data_storage.has_data():
            return ''

        layered_aux = self._is_layered_aux()

        # prepare indent
        indent = self._simulation_data.indent_string
        shape_ml = MultiList(shape=self._layer_shape)
        if shape_ml.get_total_size() == 1:
            data_indent = indent
        else:
            data_indent = '{}{}'.format(indent,
                                        self._simulation_data.indent_string)

        file_entry_array = []
        if data_storage.data_structure_type == DataStructureType.scalar:
            # scalar data, like in the case of a time array series gets written
            # on a single line
            try:
                data = data_storage.get_data()
            except Exception as ex:
                type_, value_, traceback_ = sys.exc_info()
                raise MFDataException(self.structure.get_model(),
                                      self.structure.get_package(),
                                      self._path,
                                      'getting data',
                                      self.structure.name,
                                      inspect.stack()[0][3], type_,
                                      value_, traceback_, None,
                                      self._simulation_data.debug, ex)
            if self.structure.data_item_structures[0].numeric_index or \
                    self.structure.data_item_structures[0].is_cellid:
                # for cellid and numeric indices convert from 0 base to 1 based
                data = abs(data) + 1
            file_entry_array.append('{}{}{}{}\n'.format(indent,
                                                        self.structure.name,
                                                        indent,
                                                        data))
        elif data_storage.layered:
            if not layered_aux:
                if not self.structure.data_item_structures[0].just_data:
                    name = self.structure.name
                    file_entry_array.append('{}{}{}{}\n'.format(indent, name,
                                                                indent,
                                                                'LAYERED'))
                else:
                    file_entry_array.append('{}{}\n'.format(indent, 'LAYERED'))

            if layer is None:
                layer_min = shape_ml.first_index()
                layer_max = copy.deepcopy(self._layer_shape)
            else:
                # set layer range
                if not shape_ml.in_shape(layer):
                    comment = 'Layer {} for variable "{}" does not exist' \
                              '.'.format(layer, self._data_name)
                    type_, value_, traceback_ = sys.exc_info()
                    raise MFDataException(self.structure.get_model(),
                                          self.structure.get_package(),
                                          self._path,
                                          'getting file entry',
                                          self.structure.name,
                                          inspect.stack()[0][3], type_, value_,
                                          traceback_, comment,
                                          self._simulation_data.debug)

                layer_min = layer
                layer_max = shape_ml.inc_shape_idx(layer)
            for layer in shape_ml.indexes(layer_min, layer_max):
                file_entry_array.append(
                        self._get_file_entry_layer(layer, data_indent,
                                                   data_storage.layer_storage[
                                                   layer].data_storage_type,
                                                   ext_file_action,
                                                   layered_aux))
        else:
            # data is not layered
            if not self.structure.data_item_structures[0].just_data:
                if self._data_name == 'aux':
                    file_entry_array.append('{}{}\n'.format(
                        indent, self._get_aux_var_name([0])))
                else:
                    file_entry_array.append('{}{}\n'.format(indent,
                                                        self.structure.name))

            data_storage_type = data_storage.layer_storage[0].data_storage_type
            file_entry_array.append(
                    self._get_file_entry_layer(None, data_indent,
                                               data_storage_type,
                                               ext_file_action))

        return ''.join(file_entry_array)

    def _new_storage(self, set_layers=True, base_storage=False,
                     stress_period=0):
        if set_layers:
            return DataStorage(self._simulation_data, self._model_or_sim,
                               self._data_dimensions, self._get_file_entry,
                               DataStorageType.internal_array,
                               DataStructureType.ndarray, self._layer_shape,
                               stress_period=stress_period,
                               data_path=self._path)
        else:
            return DataStorage(self._simulation_data, self._model_or_sim,
                               self._data_dimensions, self._get_file_entry,
                               DataStorageType.internal_array,
                               DataStructureType.ndarray,
                               stress_period=stress_period,
                               data_path=self._path)

    def _get_storage_obj(self):
        return self._data_storage

    def _set_storage_obj(self, storage):
        self._data_storage = storage

    def _get_file_entry_layer(self, layer, data_indent, storage_type,
                              ext_file_action, layered_aux=False):
        if not self.structure.data_item_structures[0].just_data and \
                not layered_aux:
            indent_string = '{}{}'.format(self._simulation_data.indent_string,
                                          self._simulation_data.indent_string)
        else:
            indent_string = self._simulation_data.indent_string

        file_entry = ''
        if layered_aux:
            try:
                # display aux name
                file_entry = '{}{}\n'.format(indent_string,
                                             self._get_aux_var_name(layer))
            except Exception as ex:
                type_, value_, traceback_ = sys.exc_info()
                raise MFDataException(self.structure.get_model(),
                                      self.structure.get_package(),
                                      self._path,
                                      'getting aux variables',
                                      self.structure.name,
                                      inspect.stack()[0][3], type_,
                                      value_, traceback_, None,
                                      self._simulation_data.debug, ex)
            indent_string = '{}{}'.format(indent_string,
                                          self._simulation_data.indent_string)

        data_storage = self._get_storage_obj()
        if storage_type == DataStorageType.internal_array:
            # internal data header + data
            format_str = self._get_internal_formatting_string(layer).upper()
            lay_str = self._get_data_layer_string(layer, data_indent).upper()
            file_entry = '{}{}{}\n{}'.format(file_entry, indent_string,
                                               format_str, lay_str)
        elif storage_type == DataStorageType.internal_constant:
            #  constant data
            try:
                const_val = data_storage.get_const_val(layer)
            except Exception as ex:
                type_, value_, traceback_ = sys.exc_info()
                raise MFDataException(self.structure.get_model(),
                                      self.structure.get_package(),
                                      self._path,
                                      'getting constant value',
                                      self.structure.name,
                                      inspect.stack()[0][3], type_,
                                      value_, traceback_, None,
                                      self._simulation_data.debug, ex)
            const_str = self._get_constant_formatting_string(
                const_val, layer, self._data_type).upper()
            file_entry = '{}{}{}'.format(file_entry, indent_string,
                                         const_str)
        else:
            #  external data
            ext_str = self._get_external_formatting_string(layer,
                                                           ext_file_action)
            file_entry = '{}{}{}'.format(file_entry, indent_string,
                                         ext_str)
            #  add to active list of external files
            try:
                file_path = data_storage.get_external_file_path(layer)
            except Exception as ex:
                type_, value_, traceback_ = sys.exc_info()
                comment = 'Could not get external file path for layer ' \
                          '"{}"'.format(layer),
                raise MFDataException(self.structure.get_model(),
                                      self.structure.get_package(),
                                      self._path,
                                      'getting external file path',
                                      self.structure.name,
                                      inspect.stack()[0][3], type_,
                                      value_, traceback_, comment,
                                      self._simulation_data.debug, ex)
            package_dim = self._data_dimensions.package_dim
            model_name = package_dim.model_dim[0].model_name
            self._simulation_data.mfpath.add_ext_file(file_path, model_name)
        return file_entry

    def _get_data_layer_string(self, layer, data_indent):
        # iterate through data layer
        try:
            data = self._get_storage_obj().get_data(layer, False)
        except Exception as ex:
            type_, value_, traceback_ = sys.exc_info()
            comment =  'Could not get data for layer "{}"'.format(layer)
            raise MFDataException(self.structure.get_model(),
                                  self.structure.get_package(),
                                  self._path,
                                  'getting data',
                                  self.structure.name,
                                  inspect.stack()[0][3], type_,
                                  value_, traceback_, comment,
                                  self._simulation_data.debug, ex)
        file_access = MFFileAccessArray(self.structure, self._data_dimensions,
                                        self._simulation_data, self._path,
                                        self._current_key)
        return file_access.get_data_string(data, self._data_type, data_indent)

    def _resolve_layer_index(self, layer, allow_multiple_layers=False):
        # handle layered vs non-layered data
        storage = self._get_storage_obj()
        if storage.layered:
            if layer is None:
                if storage.layer_storage.get_total_size() == 1:
                    layer_index = [0]
                elif allow_multiple_layers:
                    layer_index = storage.get_active_layer_indices()
                else:
                    comment = 'Data "{}" is layered but no ' \
                                 'layer_num was specified' \
                                 '.'.format(self._data_name)
                    type_, value_, traceback_ = sys.exc_info()
                    raise MFDataException(self.structure.get_model(),
                                          self.structure.get_package(),
                                          self._path,
                                          'resolving layer index',
                                          self.structure.name,
                                          inspect.stack()[0][3], type_, value_,
                                          traceback_, comment,
                                          self._simulation_data.debug)

            else:
                layer_index = [layer]
        else:
            layer_index = [[0]]
        return layer_index

    def _verify_data(self, data_iter, layer_num):
        # TODO: Implement
        return True

    def plot(self, filename_base=None, file_extension=None, mflay=None,
             fignum=None, title=None, **kwargs):
        """
        Plot 3-D model input data

        Parameters
        ----------
        filename_base : str
            Base file name that will be used to automatically generate file
            names for output image files. Plots will be exported as image
            files if file_name_base is not None. (default is None)
        file_extension : str
            Valid matplotlib.pyplot file extension for savefig(). Only used
            if filename_base is not None. (default is 'png')
        mflay : int
            MODFLOW zero-based layer number to return.  If None, then all
            all layers will be included. (default is None)
        **kwargs : dict
            axes : list of matplotlib.pyplot.axis
                List of matplotlib.pyplot.axis that will be used to plot
                data for each layer. If axes=None axes will be generated.
                (default is None)
            pcolor : bool
                Boolean used to determine if matplotlib.pyplot.pcolormesh
                plot will be plotted. (default is True)
            colorbar : bool
                Boolean used to determine if a color bar will be added to
                the matplotlib.pyplot.pcolormesh. Only used if pcolor=True.
                (default is False)
            inactive : bool
                Boolean used to determine if a black overlay in inactive
                cells in a layer will be displayed. (default is True)
            contour : bool
                Boolean used to determine if matplotlib.pyplot.contour
                plot will be plotted. (default is False)
            clabel : bool
                Boolean used to determine if matplotlib.pyplot.clabel
                will be plotted. Only used if contour=True. (default is False)
            grid : bool
                Boolean used to determine if the model grid will be plotted
                on the figure. (default is False)
            masked_values : list
                List of unique values to be excluded from the plot.

        Returns
        ----------
        out : list
            Empty list is returned if filename_base is not None. Otherwise
            a list of matplotlib.pyplot.axis is returned.
        """
        from flopy.plot import PlotUtilities

        if not self.plotable:
            raise TypeError("Simulation level packages are not plotable")

        if len(self.array.shape) == 2:
            axes = PlotUtilities._plot_util2d_helper(self,
                                                     title=title,
                                                     filename_base=filename_base,
                                                     file_extension=file_extension,
                                                     fignum=fignum,
                                                     **kwargs)
        elif len(self.array.shape) == 3:
            axes = PlotUtilities._plot_util3d_helper(self,
                                                     filename_base=filename_base,
                                                     file_extension=file_extension,
                                                     mflay=mflay,
                                                     fignum=fignum,
                                                     **kwargs)
        else:
            axes = None

        return axes


class MFTransientArray(MFArray, MFTransient):
    """
    Provides an interface for the user to access and update MODFLOW transient
    array data.

    Parameters
    ----------
    sim_data : MFSimulationData
        data contained in the simulation
    structure : MFDataStructure
        describes the structure of the data
    data : list or ndarray
        actual data
    enable : bool
        enable/disable the array
    path : tuple
        path in the data dictionary to this MFArray
    dimensions : MFDataDimensions
        dimension information related to the model, package, and array

    Methods
    -------
    add_transient_key : (transient_key : int)
        Adds a new transient time allowing data for that time to be stored and
        retrieved using the key "transient_key"
    get_data : (layer_num : int, key : int) : ndarray
        Returns the data associated with layer "layer_num" during time "key".
        If "layer_num" is None, returns all data for time "key".
    set_data : (data : ndarray/list, multiplier : float, layer_num : int,
        key : int)
        Sets the contents of the data at layer "layer_num" and time "key" to
        "data" with multiplier "multiplier". For unlayered data do not pass
        in "layer_num".
    load : (first_line : string, file_handle : file descriptor,
            block_header : MFBlockHeader, pre_data_comments : MFComment) :
            tuple (bool, string)
        Loads data from first_line (the first line of data) and open file
        handle which is pointing to the second line of data.  Returns a
        tuple with the first item indicating whether all data was read
        and the second item being the last line of text read from the file.
    get_file_entry : (layer : int, key : int) : string
        Returns a string containing the data in layer "layer" at time "key".
        For unlayered data do not pass in "layer".

    See Also
    --------

    Notes
    -----

    Examples
    --------


    """
    def __init__(self, sim_data, model_or_sim, structure, enable=True,
                 path=None, dimensions=None):
        super(MFTransientArray, self).__init__(sim_data=sim_data,
                                               model_or_sim=model_or_sim,
                                               structure=structure,
                                               data=None,
                                               enable=enable,
                                               path=path,
                                               dimensions=dimensions)
        self._transient_setup(self._data_storage)
        self.repeating = True

    @property
    def data_type(self):
        return DataType.transient2d

    def remove_transient_key(self, transient_key):
        if transient_key in self._data_storage:
            del self._data_storage[transient_key]

    def add_transient_key(self, transient_key):
        super(MFTransientArray, self).add_transient_key(transient_key)
        self._data_storage[transient_key] = \
            super(MFTransientArray, self)._new_storage(stress_period=
                                                       transient_key)

    def store_as_external_file(self, external_file_path, layer=None,
                               binary=False,
                               replace_existing_external=True):
        sim_time = self._data_dimensions.package_dim.model_dim[
            0].simulation_time
        num_sp = sim_time.get_num_stress_periods()
        # store each stress period in separate file(s)
        for sp in range(0, num_sp):
            if sp in self._data_storage:
                self._current_key = sp
                layer_storage = self._get_storage_obj().layer_storage
                if layer_storage.get_total_size() > 0 and \
                        self._get_storage_obj().layer_storage[0].\
                        layer_storage_type != \
                        DataStorageType.external_file:
                    fname, ext = os.path.splitext(external_file_path)
                    full_name = '{}_{}{}'.format(fname, sp+1, ext)
                    super(MFTransientArray, self).\
                        store_as_external_file(full_name, layer, binary,
                                               replace_existing_external)

    def get_data(self, layer=None, apply_mult=True, **kwargs):
        if self._data_storage is not None and len(self._data_storage) > 0:
            if layer is None:
                output = None
                sim_time = self._data_dimensions.package_dim.model_dim[
                    0].simulation_time
                num_sp = sim_time.get_num_stress_periods()
                if 'array' in kwargs:
                    data = None
                    for sp in range(0, num_sp):
                        if sp in self._data_storage:
                            self.get_data_prep(sp)
                            data = super(MFTransientArray, self).get_data(
                                apply_mult=apply_mult, **kwargs)
                            data = np.expand_dims(data, 0)
                        else:
                            if data is None:
                                # get any data
                                self.get_data_prep(self._data_storage.key()[0])
                                data = super(MFTransientArray, self).get_data(
                                    apply_mult=apply_mult, **kwargs)
                                data = np.expand_dims(data, 0)
                            if self.structure.type == DatumType.integer:
                                data = np.full_like(data, 0)
                            else:
                                data = np.full_like(data, 0.0)
                        if output is None:
                            output = data
                        else:
                            output = np.concatenate((output, data))
                    return output
                else:
                    for sp in range(0, num_sp):
                        data = None
                        if sp in self._data_storage:
                            self.get_data_prep(sp)
                            data = super(MFTransientArray, self).get_data(
                                apply_mult=apply_mult, **kwargs)
                        if output is None:
                            if 'array' in kwargs:
                                output = [data]
                            else:
                                output = {sp: data}
                        else:
                            if 'array' in kwargs:
                                output.append(data)
                            else:
                                output[sp] = data
                    return output
            else:
                self.get_data_prep(layer)
                return super(MFTransientArray, self).get_data(
                    apply_mult=apply_mult)
        else:
            return None

    def set_data(self, data, multiplier=None, layer=None, key=None):
        if isinstance(data, dict) or isinstance(data, OrderedDict):
            # each item in the dictionary is a list for one stress period
            # the dictionary key is the stress period the list is for
            del_keys = []
            for key, list_item in data.items():
                if list_item is None:
                    self.remove_transient_key(key)
                    del_keys.append(key)
                else:
                    self._set_data_prep(list_item, key)
                    super(MFTransientArray, self).set_data(list_item,
                                                           multiplier, layer)
            for key in del_keys:
                del data[key]
        else:
            if key is None:
                # search for a key
                new_key_index = self.structure.first_non_keyword_index()
                if new_key_index is not None and hasattr(data, '__len__') and \
                        len(data) > new_key_index:
                    key = data[new_key_index]
                else:
                    key = 0
            if data is None:
                self.remove_transient_key(key)
            else:
                self._set_data_prep(data, key)
                super(MFTransientArray, self).set_data(data, multiplier,
                                                       layer)

    def get_file_entry(self, key=0,
                       ext_file_action=ExtFileAction.copy_relative_paths):
        self._get_file_entry_prep(key)
        return super(MFTransientArray, self).get_file_entry(ext_file_action=
                                                            ext_file_action)

    def load(self, first_line, file_handle, block_header,
             pre_data_comments=None, external_file_info=None):
        self._load_prep(block_header)
        return super(MFTransientArray, self).load(first_line, file_handle,
                                                  pre_data_comments,
                                                  external_file_info)

    def _new_storage(self, set_layers=True, base_storage=False,
                     stress_period=0):
        if base_storage:
            if not isinstance(stress_period, int):
                stress_period = 1
            return super(MFTransientArray, self)._new_storage(set_layers,
                                                              base_storage,
                                                              stress_period)
        else:
            return OrderedDict()

    def _set_storage_obj(self, storage):
        self._data_storage[self._current_key] = storage

    def _get_storage_obj(self):
        if self._current_key is None or \
                self._current_key not in self._data_storage:
            return None
        return self._data_storage[self._current_key]

    def plot(self, kper=None, filename_base=None, file_extension=None,
             mflay=None, fignum=None, **kwargs):
        """
        Plot transient array model input data

        Parameters
        ----------
        transient2d : flopy.utils.util_array.Transient2D object
        filename_base : str
            Base file name that will be used to automatically generate file
            names for output image files. Plots will be exported as image
            files if file_name_base is not None. (default is None)
        file_extension : str
            Valid matplotlib.pyplot file extension for savefig(). Only used
            if filename_base is not None. (default is 'png')
        **kwargs : dict
            axes : list of matplotlib.pyplot.axis
                List of matplotlib.pyplot.axis that will be used to plot
                data for each layer. If axes=None axes will be generated.
                (default is None)
            pcolor : bool
                Boolean used to determine if matplotlib.pyplot.pcolormesh
                plot will be plotted. (default is True)
            colorbar : bool
                Boolean used to determine if a color bar will be added to
                the matplotlib.pyplot.pcolormesh. Only used if pcolor=True.
                (default is False)
            inactive : bool
                Boolean used to determine if a black overlay in inactive
                cells in a layer will be displayed. (default is True)
            contour : bool
                Boolean used to determine if matplotlib.pyplot.contour
                plot will be plotted. (default is False)
            clabel : bool
                Boolean used to determine if matplotlib.pyplot.clabel
                will be plotted. Only used if contour=True. (default is False)
            grid : bool
                Boolean used to determine if the model grid will be plotted
                on the figure. (default is False)
            masked_values : list
                List of unique values to be excluded from the plot.
            kper : str
                MODFLOW zero-based stress period number to return. If
                kper='all' then data for all stress period will be
                extracted. (default is zero).

        Returns
        ----------
        axes : list
            Empty list is returned if filename_base is not None. Otherwise
            a list of matplotlib.pyplot.axis is returned.
        """
        from flopy.plot.plotutil import PlotUtilities

        if not self.plotable:
            raise TypeError("Simulation level packages are not plotable")

        axes = PlotUtilities._plot_transient2d_helper(self,
                                                      filename_base=filename_base,
                                                      file_extension=file_extension,
                                                      kper=kper,
                                                      fignum=fignum,
                                                      **kwargs)
        return axes<|MERGE_RESOLUTION|>--- conflicted
+++ resolved
@@ -258,11 +258,7 @@
                 k = (k,)
             # for layered data treat k as a layer number
             try:
-<<<<<<< HEAD
-               storage.layer_storage[k]._set_data(value)
-=======
                 storage.layer_storage[k]._set_data(value)
->>>>>>> efb8d0a3
             except Exception as ex:
                 type_, value_, traceback_ = sys.exc_info()
                 raise MFDataException(self.structure.get_model(),
