--- conflicted
+++ resolved
@@ -1,10 +1,6 @@
 # DO NOT MODIFY THIS FILE DIRECTLY.  THIS FILE MUST BE CREATED BY
 # mf6/utils/createpackages.py
-<<<<<<< HEAD
-# FILE created on February 18, 2021 16:23:05 UTC
-=======
 # FILE created on August 06, 2021 20:57:00 UTC
->>>>>>> 1342aa36
 from .. import mfpackage
 from ..data.mfdatautil import ArrayTemplateGenerator
 
@@ -42,16 +38,6 @@
           are specified in the GRIDDATA block. If sorption is specified as
           FREUNDLICH or LANGMUIR then SP2 is also required in the GRIDDATA
           block.
-<<<<<<< HEAD
-    sorption : string
-        * sorption (string) is a text keyword to indicate that sorption will be
-          activated. Valid sorption options include LINEAR, FREUNDLICH, and
-          LANGMUIR. Use of this keyword requires that BULK_DENSITY and DISTCOEF
-          are specified in the GRIDDATA block. If sorption is specified as
-          FREUNDLICH or LANGMUIR then SP2 is also required in the GRIDDATA
-          block.
-=======
->>>>>>> 1342aa36
     porosity : [double]
         * porosity (double) is the aquifer porosity.
     decay : [double]
@@ -68,15 +54,9 @@
           indicates solute production. The dimensions of decay_sorbed for
           first-order decay is one over time. The dimensions of decay_sorbed
           for zero-order decay is mass of solute per mass of aquifer per time.
-<<<<<<< HEAD
-          If decay_sorbed is not specified and both decay and sorbtion are
-          active, then the program will terminate with an error. decay_sorbed
-          will have no affect on simulation results unless the SORPTION keyword
-=======
           If decay_sorbed is not specified and both decay and sorption are
           active, then the program will terminate with an error. decay_sorbed
           will have no effect on simulation results unless the SORPTION keyword
->>>>>>> 1342aa36
           and either first- or zero-order decay are specified in the options
           block.
     bulk_density : [double]
